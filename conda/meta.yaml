--- conflicted
+++ resolved
@@ -1,10 +1,6 @@
 package:
   name: pomme
-<<<<<<< HEAD
   version: "0.1.0"
-=======
-  version: "0.0.17"
->>>>>>> c69adf58
 
 about:
   home: "https://github.com/Magritte-code/pomme"
